--- conflicted
+++ resolved
@@ -15,22 +15,6 @@
 // along with substrate-archive.  If not, see <http://www.gnu.org/licenses/>.
 
 //! A simple shim over the Substrate Rpc
-<<<<<<< HEAD
-use codec::Decode;
-use futures::{future, Future, Stream};
-use jsonrpc_core_client::{transports::ws, RpcChannel};
-use log::trace;
-use runtime_metadata::RuntimeMetadataPrefixed;
-use substrate_primitives::storage::{StorageData, StorageKey};
-use substrate_rpc_api::{
-    author::AuthorClient,
-    chain::ChainClient,
-    state::StateClient,
-    system::{Properties, SystemClient},
-};
-=======
-
-// use futures::{Future, Stream, future};
 use codec::Decode;
 use futures::{
     compat::{Future01CompatExt, Stream01CompatExt},
@@ -40,8 +24,12 @@
 use jsonrpc_core_client::{transports::ws, RpcChannel};
 use runtime_metadata::RuntimeMetadataPrefixed;
 use substrate_primitives::storage::{StorageData, StorageKey};
-use substrate_rpc_api::{author::AuthorClient, chain::ChainClient, state::StateClient};
->>>>>>> 0079f84e
+use substrate_rpc_api::{
+    author::AuthorClient,
+    chain::ChainClient,
+    state::StateClient,
+    system::{Properties, SystemClient},
+};
 use substrate_rpc_primitives::number::NumberOrHex;
 
 use std::convert::TryInto;
@@ -85,19 +73,11 @@
     }
 
     /// send all new headers back to main thread
-<<<<<<< HEAD
-    pub(crate) fn subscribe_new_heads(
-        &self,
-    ) -> impl Future<Item = impl Stream<Item = T::Header, Error = ArchiveError>, Error = ArchiveError>
-    {
-        self.chain
-=======
     pub(crate) async fn subscribe_new_heads(
         &self,
     ) -> Result<impl Stream<Item = Result<T::Header, ArchiveError>>, ArchiveError> {
         let stream = self
             .chain
->>>>>>> 0079f84e
             .subscribe_new_heads()
             .compat()
             .map_err(|e| ArchiveError::from(e))
@@ -107,30 +87,6 @@
     }
 
     /// send all finalized headers back to main thread
-<<<<<<< HEAD
-    pub(crate) fn subscribe_finalized_heads(
-        &self,
-    ) -> impl Future<Item = impl Stream<Item = T::Header, Error = ArchiveError>, Error = ArchiveError>
-    {
-        self.chain
-            .subscribe_finalized_heads()
-            .map(|s| s.map_err(Into::into))
-            .map_err(|e| ArchiveError::from(e))
-    }
-
-    pub(crate) fn metadata(
-        &self,
-        hash: Option<T::Hash>,
-    ) -> impl Future<Item = Metadata, Error = ArchiveError> {
-        self.state
-            .metadata(hash)
-            .map(|bytes| Decode::decode(&mut &bytes[..]).expect("Decode failed"))
-            .map_err(Into::into)
-            .and_then(|meta: RuntimeMetadataPrefixed| {
-                trace!("Runtime Metadata Prefixed: {:?}", meta);
-                future::result(meta.try_into().map_err(Into::into))
-            })
-=======
     pub(crate) async fn subscribe_finalized_heads(
         &self,
     ) -> Result<impl Stream<Item = Result<T::Header, ArchiveError>>, ArchiveError> {
@@ -143,49 +99,11 @@
         let metadata: RuntimeMetadataPrefixed =
             Decode::decode(&mut &metadata_bytes[..]).expect("Decode failed");
         metadata.try_into().map_err(Into::into)
->>>>>>> 0079f84e
     }
 
     // TODO: make "Key" and "from" vectors
     /// Get a storage item
     /// must provide the key, hash of the block to get storage from, as well as the key type
-<<<<<<< HEAD
-    pub(crate) fn storage(
-        &self,
-        key: StorageKey,
-        hash: T::Hash,
-    ) -> impl Future<Item = Option<StorageData>, Error = ArchiveError> {
-        // let hash: Vec<u8> = hash.encode();
-        // let hash: T::Hash = Decode::decode(&mut hash.as_slice()).unwrap();
-        self.state.storage(key, Some(hash)).map_err(Into::into)
-    }
-
-    pub(crate) fn properties(&self) -> impl Future<Item = Properties, Error = ArchiveError> {
-        self.system.system_properties().map_err(Into::into)
-    }
-
-    pub(crate) fn storage_keys(
-        &self,
-        prefix: StorageKey,
-        hash: Option<T::Hash>,
-    ) -> impl Future<Item = Vec<StorageKey>, Error = ArchiveError> {
-        self.state.storage_keys(prefix, hash).map_err(Into::into)
-    }
-
-    /// Fetch a block by hash from Substrate RPC
-    pub(crate) fn block(
-        &self,
-        hash: Option<T::Hash>,
-    ) -> impl Future<Item = Option<SubstrateBlock<T>>, Error = ArchiveError> {
-        self.chain.block(hash).map_err(Into::into)
-    }
-
-    pub(crate) fn hash(
-        &self,
-        number: NumberOrHex<T::BlockNumber>,
-    ) -> impl Future<Item = Option<T::Hash>, Error = ArchiveError> {
-        self.chain.block_hash(Some(number)).map_err(Into::into)
-=======
     pub(crate) async fn storage(
         &self,
         key: StorageKey,
@@ -201,6 +119,18 @@
             .await
     }
 
+    pub(crate) async fn properties(&self) -> Result<Properties, ArchiveError> {
+        self.system.system_properties().compat().map_err(Into::into).await
+    }
+
+    pub(crate) async fn storage_keys(
+        &self,
+        prefix: StorageKey,
+        hash: Option<T::Hash>,
+    ) -> Result<Vec<StorageKey>, ArchiveError> {
+        self.state.storage_keys(prefix, hash).compat().map_err(Into::into).await
+    }
+
     /// Fetch a block by hash from Substrate RPC
     pub(crate) async fn block(
         &self,
@@ -218,7 +148,6 @@
             .compat()
             .map_err(Into::into)
             .await
->>>>>>> 0079f84e
     }
 
     /// unsubscribe from finalized heads
@@ -237,15 +166,10 @@
 #[cfg(test)]
 mod tests {
     use super::*;
-<<<<<<< HEAD
-    use crate::{tests::Runtime, types::*};
-=======
     use crate::{
         tests::Runtime,
-        types::storage::{StorageKeyType, TimestampOp},
         types::*,
     };
->>>>>>> 0079f84e
     use std::str::FromStr;
     use substrate_primitives::{storage::StorageKey, twox_128};
     use substrate_primitives::{H256, U256};
